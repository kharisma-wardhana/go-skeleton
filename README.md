--- conflicted
+++ resolved
@@ -35,11 +35,7 @@
 - Git (See [Git Installation](https://git-scm.com/downloads))
 - Go 1.23+ (See [Golang Installation](https://golang.org/doc/install))
 - Go Migrate CLI (See [Migrate CLI Installation](https://github.com/golang-migrate/migrate/tree/master/cmd/migrate))
-<<<<<<< HEAD
-- MySQL/PostgreSQL (Download via Docker or Xampp or other sources)
-=======
 - MySQL / MariaDB / PostgreSQL (Download via Docker or Other sources)
->>>>>>> 2f72b280
 - Mockery (See [Mockery Installation](https://github.com/vektra/mockery))
 - Redis (Optional based on your requirement) (See [Redis Installation](https://redis.io/docs/getting-started/installation/) or use in Docker)
 - RabbitMQ (Optional based on your requirement) (See [RabbitMQ Installation](https://www.rabbitmq.com/download.html) or use in Docker)
